from setuptools import setup, find_packages

install_requires = ['SQLAlchemy==1.1.9', 'GeoAlchemy2==0.4.0', 'SQLAlchemy==1.1.9', 'SQLAlchemy-Utils==0.32.14']

setup(
    author="Grahame Bowland",
    author_email="grahame@angrygoats.net",
    description="EAlGIS common functionality (loaders and backend)",
    long_description="EAlGIS data schema",
    license="GPL3",
    keywords="ealgis",
    url="https://github.com/ealgis/ealgis-data-schema",
    name="ealgis_common",
<<<<<<< HEAD
    version="0.2.1",
=======
    version="0.2.3",
>>>>>>> 6381721c
    packages=find_packages(exclude=["*.tests", "*.tests.*", "tests.*", "tests"]),
    install_requires=install_requires,
)<|MERGE_RESOLUTION|>--- conflicted
+++ resolved
@@ -11,11 +11,7 @@
     keywords="ealgis",
     url="https://github.com/ealgis/ealgis-data-schema",
     name="ealgis_common",
-<<<<<<< HEAD
-    version="0.2.1",
-=======
-    version="0.2.3",
->>>>>>> 6381721c
+    version="0.2.4",
     packages=find_packages(exclude=["*.tests", "*.tests.*", "tests.*", "tests"]),
     install_requires=install_requires,
 )